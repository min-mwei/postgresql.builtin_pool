--- conflicted
+++ resolved
@@ -420,12 +420,7 @@
 static void BackendRun(Port *port) pg_attribute_noreturn();
 static void ExitPostmaster(int status) pg_attribute_noreturn();
 static int	ServerLoop(void);
-<<<<<<< HEAD
-static int	ProcessStartupPacket(Port *port, bool SSLdone);
-=======
-static int	BackendStartup(Port *port);
 static int	ProcessStartupPacket(Port *port, bool secure_done);
->>>>>>> 4de60244
 static void SendNegotiateProtocolVersion(List *unrecognized_protocol_options);
 static void processCancelRequest(Port *port, void *pkt);
 static int	initMasks(fd_set *rmask);
@@ -2123,11 +2118,11 @@
 	}
 	pq_endmsgread();
 
-	return ParseStartupPacket(port, TopMemoryContext, buf, len, SSLdone);
+	return ParseStartupPacket(port, TopMemoryContext, buf, len, secure_done);
 }
 
 int
-ParseStartupPacket(Port *port, MemoryContext memctx, void* buf, int len, bool SSLdone)
+ParseStartupPacket(Port *port, MemoryContext memctx, void* buf, int len, bool secure_done)
 {
 	ProtocolVersion proto;
 	MemoryContext oldcontext;
