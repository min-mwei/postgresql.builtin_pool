--- conflicted
+++ resolved
@@ -887,8 +887,9 @@
 	if (rc < 0)
 		ereport(ERROR,
 				(errcode_for_socket_access(),
-<<<<<<< HEAD
-				 errmsg("epoll_ctl() failed: %m")));
+				 /* translator: %s is a syscall name, such as "poll()" */
+				 errmsg("%s failed: %m",
+						"epoll_ctl()")));
 
 	if (action == EPOLL_CTL_DEL)
 	{
@@ -898,11 +899,6 @@
 		event->pos = set->free_events;
 		set->free_events = pos;
 	}
-=======
-		/* translator: %s is a syscall name, such as "poll()" */
-				 errmsg("%s failed: %m",
-						"epoll_ctl()")));
->>>>>>> 4de60244
 }
 #endif
 
