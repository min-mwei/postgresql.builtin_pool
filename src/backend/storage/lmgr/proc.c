--- conflicted
+++ resolved
@@ -396,12 +396,8 @@
 	MyProc->roleId = InvalidOid;
 	MyProc->tempNamespaceId = InvalidOid;
 	MyProc->isBackgroundWorker = IsBackgroundWorker;
-<<<<<<< HEAD
 	MyProc->is_tainted = false;
-	MyPgXact->delayChkpt = false;
-=======
 	MyProc->delayChkpt = false;
->>>>>>> 641dd167
 	MyPgXact->vacuumFlags = 0;
 	/* NB -- autovac launcher intentionally does not set IS_AUTOVACUUM */
 	if (IsAutoVacuumWorkerProcess())
