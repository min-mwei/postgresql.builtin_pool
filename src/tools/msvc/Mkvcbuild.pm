package Mkvcbuild;

#
# Package that generates build files for msvc build
#
# src/tools/msvc/Mkvcbuild.pm
#
use Carp;
use Win32;
use strict;
use warnings;
use Project;
use Solution;
use Cwd;
use File::Copy;
use Config;
use VSObjectFactory;
use List::Util qw(first);

use Exporter;
our (@ISA, @EXPORT_OK);
@ISA       = qw(Exporter);
@EXPORT_OK = qw(Mkvcbuild);

my $solution;
my $libpgport;
my $libpgcommon;
my $libpgfeutils;
my $postgres;
my $libpq;
my @unlink_on_exit;

# Set of variables for modules in contrib/ and src/test/modules/
my $contrib_defines = { 'refint' => 'REFINT_VERBOSE' };
my @contrib_uselibpq = ('dblink', 'oid2name', 'postgres_fdw', 'vacuumlo');
my @contrib_uselibpgport   = ('oid2name', 'pg_standby', 'vacuumlo');
my @contrib_uselibpgcommon = ('oid2name', 'pg_standby', 'vacuumlo');
my $contrib_extralibs      = undef;
my $contrib_extraincludes = { 'dblink' => ['src/backend'] };
my $contrib_extrasource = {
	'cube' => [ 'contrib/cube/cubescan.l', 'contrib/cube/cubeparse.y' ],
	'seg'  => [ 'contrib/seg/segscan.l',   'contrib/seg/segparse.y' ],
};
my @contrib_excludes = (
	'commit_ts',       'hstore_plperl',
	'hstore_plpython', 'intagg',
	'jsonb_plperl',    'jsonb_plpython',
	'ltree_plpython',  'pgcrypto',
	'sepgsql',         'brin',
	'test_extensions', 'test_pg_dump',
	'snapshot_too_old');

# Set of variables for frontend modules
my $frontend_defines = { 'initdb' => 'FRONTEND' };
my @frontend_uselibpq = ('pg_ctl', 'pg_upgrade', 'pgbench', 'psql', 'initdb');
my @frontend_uselibpgport = (
	'pg_archivecleanup', 'pg_test_fsync',
	'pg_test_timing',    'pg_upgrade',
	'pg_waldump',        'pgbench');
my @frontend_uselibpgcommon = (
	'pg_archivecleanup', 'pg_test_fsync',
	'pg_test_timing',    'pg_upgrade',
	'pg_waldump',        'pgbench');
my $frontend_extralibs = {
	'initdb'     => ['ws2_32.lib'],
	'pg_restore' => ['ws2_32.lib'],
	'pgbench'    => ['ws2_32.lib'],
	'psql'       => ['ws2_32.lib']
};
my $frontend_extraincludes = {
	'initdb' => ['src/timezone'],
	'psql'   => ['src/backend']
};
my $frontend_extrasource = {
	'psql' => ['src/bin/psql/psqlscanslash.l'],
	'pgbench' =>
	  [ 'src/bin/pgbench/exprscan.l', 'src/bin/pgbench/exprparse.y' ]
};
my @frontend_excludes = (
	'pgevent',    'pg_basebackup', 'pg_rewind', 'pg_dump',
	'pg_waldump', 'scripts');

sub mkvcbuild
{
	our $config = shift;

	chdir('../../..') if (-d '../msvc' && -d '../../../src');
	die 'Must run from root or msvc directory'
	  unless (-d 'src/tools/msvc' && -d 'src');

	my $vsVersion = DetermineVisualStudioVersion();

	$solution = CreateSolution($vsVersion, $config);

	our @pgportfiles = qw(
	  chklocale.c crypt.c fls.c fseeko.c getrusage.c inet_aton.c random.c
	  srandom.c getaddrinfo.c gettimeofday.c inet_net_ntop.c kill.c open.c
	  erand48.c snprintf.c strlcat.c strlcpy.c dirmod.c noblock.c path.c
	  dirent.c dlopen.c getopt.c getopt_long.c
	  pread.c pwrite.c
	  pg_strong_random.c pgcheckdir.c pgmkdirp.c pgsleep.c pgstrcasecmp.c
	  pqsignal.c mkdtemp.c qsort.c qsort_arg.c quotes.c system.c
	  sprompt.c strerror.c tar.c thread.c
	  win32env.c win32error.c win32security.c win32setlocale.c);

	push(@pgportfiles, 'rint.c') if ($vsVersion < '12.00');

	if ($vsVersion >= '9.00')
	{
		push(@pgportfiles, 'pg_crc32c_sse42_choose.c');
		push(@pgportfiles, 'pg_crc32c_sse42.c');
		push(@pgportfiles, 'pg_crc32c_sb8.c');
	}
	else
	{
		push(@pgportfiles, 'pg_crc32c_sb8.c');
	}

	our @pgcommonallfiles = qw(
	  base64.c config_info.c controldata_utils.c exec.c file_perm.c ip.c
<<<<<<< HEAD
	  keywords.c md5.c zpq_stream.c pg_lzcompress.c pgfnames.c psprintf.c relpath.c rmtree.c
=======
	  keywords.c kwlookup.c link-canary.c md5.c
	  pg_lzcompress.c pgfnames.c psprintf.c relpath.c rmtree.c
>>>>>>> a2b22d8e
	  saslprep.c scram-common.c string.c unicode_norm.c username.c
	  wait_error.c);

	if ($solution->{options}->{openssl})
	{
		push(@pgcommonallfiles, 'sha2_openssl.c');
	}
	else
	{
		push(@pgcommonallfiles, 'sha2.c');
	}

	our @pgcommonfrontendfiles = (
		@pgcommonallfiles, qw(fe_memutils.c file_utils.c
		  restricted_token.c));

	our @pgcommonbkndfiles = @pgcommonallfiles;

	our @pgfeutilsfiles = qw(
	  conditional.c mbprint.c print.c psqlscan.l psqlscan.c simple_list.c string_utils.c);

	$libpgport = $solution->AddProject('libpgport', 'lib', 'misc');
	$libpgport->AddDefine('FRONTEND');
	$libpgport->AddFiles('src/port', @pgportfiles);

	$libpgcommon = $solution->AddProject('libpgcommon', 'lib', 'misc');
	$libpgcommon->AddDefine('FRONTEND');
	$libpgcommon->AddFiles('src/common', @pgcommonfrontendfiles);

	$libpgfeutils = $solution->AddProject('libpgfeutils', 'lib', 'misc');
	$libpgfeutils->AddDefine('FRONTEND');
	$libpgfeutils->AddIncludeDir('src/interfaces/libpq');
	$libpgfeutils->AddFiles('src/fe_utils', @pgfeutilsfiles);

	$postgres = $solution->AddProject('postgres', 'exe', '', 'src/backend');
	$postgres->AddIncludeDir('src/backend');
	$postgres->AddDir('src/backend/port/win32');
	$postgres->AddFile('src/backend/utils/fmgrtab.c');
	$postgres->ReplaceFile('src/backend/port/pg_sema.c',
		'src/backend/port/win32_sema.c');
	$postgres->ReplaceFile('src/backend/port/pg_shmem.c',
		'src/backend/port/win32_shmem.c');
	$postgres->AddFiles('src/port',   @pgportfiles);
	$postgres->AddFiles('src/common', @pgcommonbkndfiles);
	$postgres->AddDir('src/timezone');

	# We need source files from src/timezone, but that directory's resource
	# file pertains to "zic", not to the backend.
	$postgres->RemoveFile('src/timezone/win32ver.rc');
	$postgres->AddFiles('src/backend/parser', 'scan.l', 'gram.y');
	$postgres->AddFiles('src/backend/bootstrap', 'bootscanner.l',
		'bootparse.y');
	$postgres->AddFiles('src/backend/utils/misc', 'guc-file.l');
	$postgres->AddFiles(
		'src/backend/replication', 'repl_scanner.l',
		'repl_gram.y',             'syncrep_scanner.l',
		'syncrep_gram.y');
	$postgres->AddDefine('BUILDING_DLL');
	$postgres->AddLibrary('secur32.lib');
	$postgres->AddLibrary('ws2_32.lib');
	$postgres->AddLibrary('wldap32.lib') if ($solution->{options}->{ldap});
	$postgres->FullExportDLL('postgres.lib');

	# The OBJS scraper doesn't know about ifdefs, so remove appropriate files
	# if building without OpenSSL.
	if (!$solution->{options}->{openssl})
	{
		$postgres->RemoveFile('src/backend/libpq/be-secure-common.c');
		$postgres->RemoveFile('src/backend/libpq/be-secure-openssl.c');
	}

	my $snowball = $solution->AddProject('dict_snowball', 'dll', '',
		'src/backend/snowball');

	# This Makefile uses VPATH to find most source files in a subdirectory.
	$snowball->RelocateFiles(
		'src/backend/snowball/libstemmer',
		sub {
			return shift !~ /(dict_snowball.c|win32ver.rc)$/;
		});
	$snowball->AddIncludeDir('src/include/snowball');
	$snowball->AddReference($postgres);

	my $plpgsql =
	  $solution->AddProject('plpgsql', 'dll', 'PLs', 'src/pl/plpgsql/src');
	$plpgsql->AddFiles('src/pl/plpgsql/src', 'pl_gram.y');
	$plpgsql->AddReference($postgres);

	if ($solution->{options}->{tcl})
	{
		my $found = 0;
		my $pltcl =
		  $solution->AddProject('pltcl', 'dll', 'PLs', 'src/pl/tcl');
		$pltcl->AddIncludeDir($solution->{options}->{tcl} . '/include');
		$pltcl->AddReference($postgres);

		for my $tclver (qw(86t 86 85 84))
		{
			my $tcllib = $solution->{options}->{tcl} . "/lib/tcl$tclver.lib";
			if (-e $tcllib)
			{
				$pltcl->AddLibrary($tcllib);
				$found = 1;
				last;
			}
		}
		die "Unable to find $solution->{options}->{tcl}/lib/tcl<version>.lib"
		  unless $found;
	}

	$libpq = $solution->AddProject('libpq', 'dll', 'interfaces',
		'src/interfaces/libpq');
	$libpq->AddDefine('FRONTEND');
	$libpq->AddDefine('UNSAFE_STAT_OK');
	$libpq->AddIncludeDir('src/port');
	$libpq->AddLibrary('secur32.lib');
	$libpq->AddLibrary('ws2_32.lib');
	$libpq->AddLibrary('wldap32.lib') if ($solution->{options}->{ldap});
	$libpq->UseDef('src/interfaces/libpq/libpqdll.def');
	$libpq->ReplaceFile('src/interfaces/libpq/libpqrc.c',
		'src/interfaces/libpq/libpq.rc');
	$libpq->AddReference($libpgcommon, $libpgport);

	# The OBJS scraper doesn't know about ifdefs, so remove appropriate files
	# if building without OpenSSL.
	if (!$solution->{options}->{openssl})
	{
		$libpq->RemoveFile('src/interfaces/libpq/fe-secure-common.c');
		$libpq->RemoveFile('src/interfaces/libpq/fe-secure-openssl.c');
	}

	my $libpqwalreceiver =
	  $solution->AddProject('libpqwalreceiver', 'dll', '',
		'src/backend/replication/libpqwalreceiver');
	$libpqwalreceiver->AddIncludeDir('src/interfaces/libpq');
	$libpqwalreceiver->AddReference($postgres, $libpq);

	my $pgoutput = $solution->AddProject('pgoutput', 'dll', '',
		'src/backend/replication/pgoutput');
	$pgoutput->AddReference($postgres);

	my $pgtypes = $solution->AddProject(
		'libpgtypes', 'dll',
		'interfaces', 'src/interfaces/ecpg/pgtypeslib');
	$pgtypes->AddDefine('FRONTEND');
	$pgtypes->AddReference($libpgcommon, $libpgport);
	$pgtypes->UseDef('src/interfaces/ecpg/pgtypeslib/pgtypeslib.def');
	$pgtypes->AddIncludeDir('src/interfaces/ecpg/include');

	my $libecpg = $solution->AddProject('libecpg', 'dll', 'interfaces',
		'src/interfaces/ecpg/ecpglib');
	$libecpg->AddDefine('FRONTEND');
	$libecpg->AddIncludeDir('src/interfaces/ecpg/include');
	$libecpg->AddIncludeDir('src/interfaces/libpq');
	$libecpg->AddIncludeDir('src/port');
	$libecpg->UseDef('src/interfaces/ecpg/ecpglib/ecpglib.def');
	$libecpg->AddLibrary('ws2_32.lib');
	$libecpg->AddReference($libpq, $pgtypes, $libpgport);

	my $libecpgcompat = $solution->AddProject(
		'libecpg_compat', 'dll',
		'interfaces',     'src/interfaces/ecpg/compatlib');
	$libecpgcompat->AddDefine('FRONTEND');
	$libecpgcompat->AddIncludeDir('src/interfaces/ecpg/include');
	$libecpgcompat->AddIncludeDir('src/interfaces/libpq');
	$libecpgcompat->UseDef('src/interfaces/ecpg/compatlib/compatlib.def');
	$libecpgcompat->AddReference($pgtypes, $libecpg, $libpgport);

	my $ecpg = $solution->AddProject('ecpg', 'exe', 'interfaces',
		'src/interfaces/ecpg/preproc');
	$ecpg->AddIncludeDir('src/interfaces/ecpg/include');
	$ecpg->AddIncludeDir('src/interfaces/ecpg/ecpglib');
	$ecpg->AddIncludeDir('src/interfaces/libpq');
	$ecpg->AddPrefixInclude('src/interfaces/ecpg/preproc');
	$ecpg->AddFiles('src/interfaces/ecpg/preproc', 'pgc.l', 'preproc.y');
	$ecpg->AddDefine('ECPG_COMPILE');
	$ecpg->AddReference($libpgcommon, $libpgport);

	my $pgregress_ecpg =
	  $solution->AddProject('pg_regress_ecpg', 'exe', 'misc');
	$pgregress_ecpg->AddFile('src/interfaces/ecpg/test/pg_regress_ecpg.c');
	$pgregress_ecpg->AddFile('src/test/regress/pg_regress.c');
	$pgregress_ecpg->AddIncludeDir('src/port');
	$pgregress_ecpg->AddIncludeDir('src/test/regress');
	$pgregress_ecpg->AddDefine('HOST_TUPLE="i686-pc-win32vc"');
	$pgregress_ecpg->AddLibrary('ws2_32.lib');
	$pgregress_ecpg->AddDirResourceFile('src/interfaces/ecpg/test');
	$pgregress_ecpg->AddReference($libpgcommon, $libpgport);

	my $isolation_tester =
	  $solution->AddProject('isolationtester', 'exe', 'misc');
	$isolation_tester->AddFile('src/test/isolation/isolationtester.c');
	$isolation_tester->AddFile('src/test/isolation/specparse.y');
	$isolation_tester->AddFile('src/test/isolation/specscanner.l');
	$isolation_tester->AddFile('src/test/isolation/specparse.c');
	$isolation_tester->AddIncludeDir('src/test/isolation');
	$isolation_tester->AddIncludeDir('src/port');
	$isolation_tester->AddIncludeDir('src/test/regress');
	$isolation_tester->AddIncludeDir('src/interfaces/libpq');
	$isolation_tester->AddDefine('HOST_TUPLE="i686-pc-win32vc"');
	$isolation_tester->AddLibrary('ws2_32.lib');
	$isolation_tester->AddDirResourceFile('src/test/isolation');
	$isolation_tester->AddReference($libpq, $libpgcommon, $libpgport);

	my $pgregress_isolation =
	  $solution->AddProject('pg_isolation_regress', 'exe', 'misc');
	$pgregress_isolation->AddFile('src/test/isolation/isolation_main.c');
	$pgregress_isolation->AddFile('src/test/regress/pg_regress.c');
	$pgregress_isolation->AddIncludeDir('src/port');
	$pgregress_isolation->AddIncludeDir('src/test/regress');
	$pgregress_isolation->AddDefine('HOST_TUPLE="i686-pc-win32vc"');
	$pgregress_isolation->AddLibrary('ws2_32.lib');
	$pgregress_isolation->AddDirResourceFile('src/test/isolation');
	$pgregress_isolation->AddReference($libpgcommon, $libpgport);

	# src/bin
	my $D;
	opendir($D, 'src/bin') || croak "Could not opendir on src/bin!\n";
	while (my $d = readdir($D))
	{
		next if ($d =~ /^\./);
		next unless (-f "src/bin/$d/Makefile");
		next if (grep { /^$d$/ } @frontend_excludes);
		AddSimpleFrontend($d);
	}

	my $pgbasebackup = AddSimpleFrontend('pg_basebackup', 1);
	$pgbasebackup->AddFile('src/bin/pg_basebackup/pg_basebackup.c');
	$pgbasebackup->AddLibrary('ws2_32.lib');

	my $pgreceivewal = AddSimpleFrontend('pg_basebackup', 1);
	$pgreceivewal->{name} = 'pg_receivewal';
	$pgreceivewal->AddFile('src/bin/pg_basebackup/pg_receivewal.c');
	$pgreceivewal->AddLibrary('ws2_32.lib');

	my $pgrecvlogical = AddSimpleFrontend('pg_basebackup', 1);
	$pgrecvlogical->{name} = 'pg_recvlogical';
	$pgrecvlogical->AddFile('src/bin/pg_basebackup/pg_recvlogical.c');
	$pgrecvlogical->AddLibrary('ws2_32.lib');

	my $pgrewind = AddSimpleFrontend('pg_rewind', 1);
	$pgrewind->{name} = 'pg_rewind';
	$pgrewind->AddFile('src/backend/access/transam/xlogreader.c');
	$pgrewind->AddLibrary('ws2_32.lib');
	$pgrewind->AddDefine('FRONTEND');

	my $pgevent = $solution->AddProject('pgevent', 'dll', 'bin');
	$pgevent->AddFiles('src/bin/pgevent', 'pgevent.c', 'pgmsgevent.rc');
	$pgevent->AddResourceFile('src/bin/pgevent', 'Eventlog message formatter',
		'win32');
	$pgevent->RemoveFile('src/bin/pgevent/win32ver.rc');
	$pgevent->UseDef('src/bin/pgevent/pgevent.def');
	$pgevent->DisableLinkerWarnings('4104');

	my $pgdump = AddSimpleFrontend('pg_dump', 1);
	$pgdump->AddIncludeDir('src/backend');
	$pgdump->AddFile('src/bin/pg_dump/pg_dump.c');
	$pgdump->AddFile('src/bin/pg_dump/common.c');
	$pgdump->AddFile('src/bin/pg_dump/pg_dump_sort.c');
	$pgdump->AddLibrary('ws2_32.lib');

	my $pgdumpall = AddSimpleFrontend('pg_dump', 1);

	# pg_dumpall doesn't use the files in the Makefile's $(OBJS), unlike
	# pg_dump and pg_restore.
	# So remove their sources from the object, keeping the other setup that
	# AddSimpleFrontend() has done.
	my @nodumpall = grep { m!src/bin/pg_dump/.*\.c$! }
	  keys %{ $pgdumpall->{files} };
	delete @{ $pgdumpall->{files} }{@nodumpall};
	$pgdumpall->{name} = 'pg_dumpall';
	$pgdumpall->AddIncludeDir('src/backend');
	$pgdumpall->AddFile('src/bin/pg_dump/pg_dumpall.c');
	$pgdumpall->AddFile('src/bin/pg_dump/dumputils.c');
	$pgdumpall->AddLibrary('ws2_32.lib');

	my $pgrestore = AddSimpleFrontend('pg_dump', 1);
	$pgrestore->{name} = 'pg_restore';
	$pgrestore->AddIncludeDir('src/backend');
	$pgrestore->AddFile('src/bin/pg_dump/pg_restore.c');
	$pgrestore->AddLibrary('ws2_32.lib');

	my $zic = $solution->AddProject('zic', 'exe', 'utils');
	$zic->AddFiles('src/timezone', 'zic.c');
	$zic->AddDirResourceFile('src/timezone');
	$zic->AddReference($libpgcommon, $libpgport);

	if (!$solution->{options}->{xml})
	{
		push @contrib_excludes, 'xml2';
	}

	if (!$solution->{options}->{openssl})
	{
		push @contrib_excludes, 'sslinfo';
	}

	if (!$solution->{options}->{uuid})
	{
		push @contrib_excludes, 'uuid-ossp';
	}

	# AddProject() does not recognize the constructs used to populate OBJS in
	# the pgcrypto Makefile, so it will discover no files.
	my $pgcrypto =
	  $solution->AddProject('pgcrypto', 'dll', 'crypto', 'contrib/pgcrypto');
	$pgcrypto->AddFiles(
		'contrib/pgcrypto', 'pgcrypto.c',
		'px.c',             'px-hmac.c',
		'px-crypt.c',       'crypt-gensalt.c',
		'crypt-blowfish.c', 'crypt-des.c',
		'crypt-md5.c',      'mbuf.c',
		'pgp.c',            'pgp-armor.c',
		'pgp-cfb.c',        'pgp-compress.c',
		'pgp-decrypt.c',    'pgp-encrypt.c',
		'pgp-info.c',       'pgp-mpi.c',
		'pgp-pubdec.c',     'pgp-pubenc.c',
		'pgp-pubkey.c',     'pgp-s2k.c',
		'pgp-pgsql.c');
	if ($solution->{options}->{openssl})
	{
		$pgcrypto->AddFiles('contrib/pgcrypto', 'openssl.c',
			'pgp-mpi-openssl.c');
	}
	else
	{
		$pgcrypto->AddFiles(
			'contrib/pgcrypto', 'md5.c',
			'sha1.c',           'internal.c',
			'internal-sha2.c',  'blf.c',
			'rijndael.c',       'pgp-mpi-internal.c',
			'imath.c');
	}
	$pgcrypto->AddReference($postgres);
	$pgcrypto->AddLibrary('ws2_32.lib');
	my $mf = Project::read_file('contrib/pgcrypto/Makefile');
	GenerateContribSqlFiles('pgcrypto', $mf);

	foreach my $subdir ('contrib', 'src/test/modules')
	{
		opendir($D, $subdir) || croak "Could not opendir on $subdir!\n";
		while (my $d = readdir($D))
		{
			next if ($d =~ /^\./);
			next unless (-f "$subdir/$d/Makefile");
			next if (grep { /^$d$/ } @contrib_excludes);
			AddContrib($subdir, $d);
		}
		closedir($D);
	}

	# Build Perl and Python modules after contrib/ modules to satisfy some
	# dependencies with transform contrib modules, like hstore_plpython
	# ltree_plpython and hstore_plperl.
	if ($solution->{options}->{python})
	{

		# Attempt to get python version and location.
		# Assume python.exe in specified dir.
		my $pythonprog = "import sys;print(sys.prefix);"
		  . "print(str(sys.version_info[0])+str(sys.version_info[1]))";
		my $prefixcmd =
		  $solution->{options}->{python} . "\\python -c \"$pythonprog\"";
		my $pyout = `$prefixcmd`;
		die "Could not query for python version!\n" if $?;
		my ($pyprefix, $pyver) = split(/\r?\n/, $pyout);

		# Sometimes (always?) if python is not present, the execution
		# appears to work, but gives no data...
		die "Failed to query python for version information\n"
		  if (!(defined($pyprefix) && defined($pyver)));

		my $pymajorver = substr($pyver, 0, 1);
		my $plpython = $solution->AddProject('plpython' . $pymajorver,
			'dll', 'PLs', 'src/pl/plpython');
		$plpython->AddIncludeDir($pyprefix . '/include');
		$plpython->AddLibrary($pyprefix . "/Libs/python$pyver.lib");
		$plpython->AddReference($postgres);

		# Add transform modules dependent on plpython
		my $hstore_plpython = AddTransformModule(
			'hstore_plpython' . $pymajorver, 'contrib/hstore_plpython',
			'plpython' . $pymajorver,        'src/pl/plpython',
			'hstore',                        'contrib');
		$hstore_plpython->AddDefine(
			'PLPYTHON_LIBNAME="plpython' . $pymajorver . '"');
		my $jsonb_plpython = AddTransformModule(
			'jsonb_plpython' . $pymajorver, 'contrib/jsonb_plpython',
			'plpython' . $pymajorver,       'src/pl/plpython');
		$jsonb_plpython->AddDefine(
			'PLPYTHON_LIBNAME="plpython' . $pymajorver . '"');
		my $ltree_plpython = AddTransformModule(
			'ltree_plpython' . $pymajorver, 'contrib/ltree_plpython',
			'plpython' . $pymajorver,       'src/pl/plpython',
			'ltree',                        'contrib');
		$ltree_plpython->AddDefine(
			'PLPYTHON_LIBNAME="plpython' . $pymajorver . '"');
	}

	if ($solution->{options}->{perl})
	{
		my $plperlsrc = "src/pl/plperl/";
		my $plperl =
		  $solution->AddProject('plperl', 'dll', 'PLs', 'src/pl/plperl');
		$plperl->AddIncludeDir($solution->{options}->{perl} . '/lib/CORE');
		$plperl->AddReference($postgres);

		my $perl_path = $solution->{options}->{perl} . '\lib\CORE\*perl*';

		# ActivePerl 5.16 provided perl516.lib; 5.18 provided libperl518.a
		# Starting with ActivePerl 5.24, both  perlnn.lib and libperlnn.a are provided.
		# In this case, prefer .lib.
		my @perl_libs =
		  reverse sort grep { /perl\d+\.lib$|libperl\d+\.a$/ }
		  glob($perl_path);
		if (@perl_libs > 0)
		{
			$plperl->AddLibrary($perl_libs[0]);
		}
		else
		{
			die
			  "could not identify perl library version matching pattern $perl_path\n";
		}

		# Add defines from Perl's ccflags; see PGAC_CHECK_PERL_EMBED_CCFLAGS
		my @perl_embed_ccflags;
		foreach my $f (split(" ", $Config{ccflags}))
		{
			if ($f =~ /^-D[^_]/)
			{
				$f =~ s/\-D//;
				push(@perl_embed_ccflags, $f);
			}
		}

		# hack to prevent duplicate definitions of uid_t/gid_t
		push(@perl_embed_ccflags, 'PLPERL_HAVE_UID_GID');

		# Windows offers several 32-bit ABIs.  Perl is sensitive to
		# sizeof(time_t), one of the ABI dimensions.  To get 32-bit time_t,
		# use "cl -D_USE_32BIT_TIME_T" or plain "gcc".  For 64-bit time_t, use
		# "gcc -D__MINGW_USE_VC2005_COMPAT" or plain "cl".  Before MSVC 2005,
		# plain "cl" chose 32-bit time_t.  PostgreSQL doesn't support building
		# with pre-MSVC-2005 compilers, but it does support linking to Perl
		# built with such a compiler.  MSVC-built Perl 5.13.4 and later report
		# -D_USE_32BIT_TIME_T in $Config{ccflags} if applicable, but
		# MinGW-built Perl never reports -D_USE_32BIT_TIME_T despite typically
		# needing it.  Ignore the $Config{ccflags} opinion about
		# -D_USE_32BIT_TIME_T, and use a runtime test to deduce the ABI Perl
		# expects.  Specifically, test use of PL_modglobal, which maps to a
		# PerlInterpreter field whose position depends on sizeof(time_t).
		if ($solution->{platform} eq 'Win32')
		{
			my $source_file = 'conftest.c';
			my $obj         = 'conftest.obj';
			my $exe         = 'conftest.exe';
			my @conftest    = ($source_file, $obj, $exe);
			push @unlink_on_exit, @conftest;
			unlink $source_file;
			open my $o, '>', $source_file
			  || croak "Could not write to $source_file";
			print $o '
	/* compare to plperl.h */
	#define __inline__ __inline
	#define PERL_NO_GET_CONTEXT
	#include <EXTERN.h>
	#include <perl.h>

	int
	main(int argc, char **argv)
	{
		int			dummy_argc = 1;
		char	   *dummy_argv[1] = {""};
		char	   *dummy_env[1] = {NULL};
		static PerlInterpreter *interp;

		PERL_SYS_INIT3(&dummy_argc, (char ***) &dummy_argv,
					   (char ***) &dummy_env);
		interp = perl_alloc();
		perl_construct(interp);
		{
			dTHX;
			const char	key[] = "dummy";

			PL_exit_flags |= PERL_EXIT_DESTRUCT_END;
			hv_store(PL_modglobal, key, sizeof(key) - 1, newSViv(1), 0);
			return hv_fetch(PL_modglobal, key, sizeof(key) - 1, 0) == NULL;
		}
	}
';
			close $o;

			# Build $source_file with a given #define, and return a true value
			# if a run of the resulting binary exits successfully.
			my $try_define = sub {
				my $define = shift;

				unlink $obj, $exe;
				my @cmd = (
					'cl',
					'-I' . $solution->{options}->{perl} . '/lib/CORE',
					(map { "-D$_" } @perl_embed_ccflags, $define || ()),
					$source_file,
					'/link',
					$perl_libs[0]);
				my $compile_output = `@cmd 2>&1`;
				-f $exe || die "Failed to build Perl test:\n$compile_output";

				{

					# Some builds exhibit runtime failure through Perl warning
					# 'Can't spawn "conftest.exe"'; suppress that.
					no warnings;

					# Disable error dialog boxes like we do in the postmaster.
					# Here, we run code that triggers relevant errors.
					use Win32API::File qw(SetErrorMode :SEM_);
					my $oldmode = SetErrorMode(
						SEM_FAILCRITICALERRORS | SEM_NOGPFAULTERRORBOX);
					system(".\\$exe");
					SetErrorMode($oldmode);
				}

				return !($? >> 8);
			};

			my $define_32bit_time = '_USE_32BIT_TIME_T';
			my $ok_now            = $try_define->(undef);
			my $ok_32bit          = $try_define->($define_32bit_time);
			unlink @conftest;
			if (!$ok_now && !$ok_32bit)
			{

				# Unsupported configuration.  Since we used %Config from the
				# Perl running the build scripts, this is expected if
				# attempting to link with some other Perl.
				die "Perl test fails with or without -D$define_32bit_time";
			}
			elsif ($ok_now && $ok_32bit)
			{

				# Resulting build may work, but it's especially important to
				# verify with "vcregress plcheck".  A refined test may avoid
				# this outcome.
				warn "Perl test passes with or without -D$define_32bit_time";
			}
			elsif ($ok_32bit)
			{
				push(@perl_embed_ccflags, $define_32bit_time);
			}    # else $ok_now, hence no flag required
		}

		print "CFLAGS recommended by Perl: $Config{ccflags}\n";
		print "CFLAGS to compile embedded Perl: ",
		  (join ' ', map { "-D$_" } @perl_embed_ccflags), "\n";
		foreach my $f (@perl_embed_ccflags)
		{
			$plperl->AddDefine($f);
		}

		foreach my $xs ('SPI.xs', 'Util.xs')
		{
			(my $xsc = $xs) =~ s/\.xs/.c/;
			if (Solution::IsNewer("$plperlsrc$xsc", "$plperlsrc$xs"))
			{
				my $xsubppdir = first { -e "$_/ExtUtils/xsubpp" } (@INC);
				print "Building $plperlsrc$xsc...\n";
				system( $solution->{options}->{perl}
					  . '/bin/perl '
					  . "$xsubppdir/ExtUtils/xsubpp -typemap "
					  . $solution->{options}->{perl}
					  . '/lib/ExtUtils/typemap '
					  . "$plperlsrc$xs "
					  . ">$plperlsrc$xsc");
				if ((!(-f "$plperlsrc$xsc")) || -z "$plperlsrc$xsc")
				{
					unlink("$plperlsrc$xsc");    # if zero size
					die "Failed to create $xsc.\n";
				}
			}
		}
		if (Solution::IsNewer(
				'src/pl/plperl/perlchunks.h',
				'src/pl/plperl/plc_perlboot.pl')
			|| Solution::IsNewer(
				'src/pl/plperl/perlchunks.h',
				'src/pl/plperl/plc_trusted.pl'))
		{
			print 'Building src/pl/plperl/perlchunks.h ...' . "\n";
			my $basedir = getcwd;
			chdir 'src/pl/plperl';
			system( $solution->{options}->{perl}
				  . '/bin/perl '
				  . 'text2macro.pl '
				  . '--strip="^(\#.*|\s*)$$" '
				  . 'plc_perlboot.pl plc_trusted.pl '
				  . '>perlchunks.h');
			chdir $basedir;
			if ((!(-f 'src/pl/plperl/perlchunks.h'))
				|| -z 'src/pl/plperl/perlchunks.h')
			{
				unlink('src/pl/plperl/perlchunks.h');    # if zero size
				die 'Failed to create perlchunks.h' . "\n";
			}
		}
		if (Solution::IsNewer(
				'src/pl/plperl/plperl_opmask.h',
				'src/pl/plperl/plperl_opmask.pl'))
		{
			print 'Building src/pl/plperl/plperl_opmask.h ...' . "\n";
			my $basedir = getcwd;
			chdir 'src/pl/plperl';
			system( $solution->{options}->{perl}
				  . '/bin/perl '
				  . 'plperl_opmask.pl '
				  . 'plperl_opmask.h');
			chdir $basedir;
			if ((!(-f 'src/pl/plperl/plperl_opmask.h'))
				|| -z 'src/pl/plperl/plperl_opmask.h')
			{
				unlink('src/pl/plperl/plperl_opmask.h');    # if zero size
				die 'Failed to create plperl_opmask.h' . "\n";
			}
		}

		# Add transform modules dependent on plperl
		my $hstore_plperl = AddTransformModule(
			'hstore_plperl', 'contrib/hstore_plperl',
			'plperl',        'src/pl/plperl',
			'hstore',        'contrib');
		my $jsonb_plperl = AddTransformModule(
			'jsonb_plperl', 'contrib/jsonb_plperl',
			'plperl',       'src/pl/plperl');

		foreach my $f (@perl_embed_ccflags)
		{
			$hstore_plperl->AddDefine($f);
			$jsonb_plperl->AddDefine($f);
		}
	}

	$mf =
	  Project::read_file('src/backend/utils/mb/conversion_procs/Makefile');
	$mf =~ s{\\\r?\n}{}g;
	$mf =~ m{SUBDIRS\s*=\s*(.*)$}m
	  || die 'Could not match in conversion makefile' . "\n";
	foreach my $sub (split /\s+/, $1)
	{
		my $dir = 'src/backend/utils/mb/conversion_procs/' . $sub;
		my $p = $solution->AddProject($sub, 'dll', 'conversion procs', $dir);
		$p->AddFile("$dir/$sub.c");    # implicit source file
		$p->AddReference($postgres);
	}

	$mf = Project::read_file('src/bin/scripts/Makefile');
	$mf =~ s{\\\r?\n}{}g;
	$mf =~ m{PROGRAMS\s*=\s*(.*)$}m
	  || die 'Could not match in bin/scripts/Makefile' . "\n";
	foreach my $prg (split /\s+/, $1)
	{
		my $proj = $solution->AddProject($prg, 'exe', 'bin');
		$mf =~ m{$prg\s*:\s*(.*)$}m
		  || die 'Could not find script define for $prg' . "\n";
		my @files = split /\s+/, $1;
		foreach my $f (@files)
		{
			$f =~ s/\.o$/\.c/;
			if ($f =~ /\.c$/)
			{
				$proj->AddFile('src/bin/scripts/' . $f);
			}
		}
		$proj->AddIncludeDir('src/interfaces/libpq');
		$proj->AddReference($libpq, $libpgfeutils, $libpgcommon, $libpgport);
		$proj->AddDirResourceFile('src/bin/scripts');
		$proj->AddLibrary('ws2_32.lib');
	}

	# Regression DLL and EXE
	my $regress = $solution->AddProject('regress', 'dll', 'misc');
	$regress->AddFile('src/test/regress/regress.c');
	$regress->AddDirResourceFile('src/test/regress');
	$regress->AddReference($postgres);

	my $pgregress = $solution->AddProject('pg_regress', 'exe', 'misc');
	$pgregress->AddFile('src/test/regress/pg_regress.c');
	$pgregress->AddFile('src/test/regress/pg_regress_main.c');
	$pgregress->AddIncludeDir('src/port');
	$pgregress->AddDefine('HOST_TUPLE="i686-pc-win32vc"');
	$pgregress->AddLibrary('ws2_32.lib');
	$pgregress->AddDirResourceFile('src/test/regress');
	$pgregress->AddReference($libpgcommon, $libpgport);

	# fix up pg_waldump once it's been set up
	# files symlinked on Unix are copied on windows
	my $pg_waldump = AddSimpleFrontend('pg_waldump');
	$pg_waldump->AddDefine('FRONTEND');
	foreach my $xf (glob('src/backend/access/rmgrdesc/*desc.c'))
	{
		$pg_waldump->AddFile($xf);
	}
	$pg_waldump->AddFile('src/backend/access/transam/xlogreader.c');

	$solution->Save();
	return $solution->{vcver};
}

#####################
# Utility functions #
#####################

# Add a simple frontend project (exe)
sub AddSimpleFrontend
{
	my $n        = shift;
	my $uselibpq = shift;

	my $p = $solution->AddProject($n, 'exe', 'bin');
	$p->AddDir('src/bin/' . $n);
	$p->AddReference($libpgfeutils, $libpgcommon, $libpgport);
	if ($uselibpq)
	{
		$p->AddIncludeDir('src/interfaces/libpq');
		$p->AddReference($libpq);
	}

	# Adjust module definition using frontend variables
	AdjustFrontendProj($p);

	return $p;
}

# Add a simple transform module
sub AddTransformModule
{
	my $n            = shift;
	my $n_src        = shift;
	my $pl_proj_name = shift;
	my $pl_src       = shift;
	my $type_name    = shift;
	my $type_src     = shift;

	my $type_proj = undef;
	if ($type_name)
	{
		foreach my $proj (@{ $solution->{projects}->{'contrib'} })
		{
			if ($proj->{name} eq $type_name)
			{
				$type_proj = $proj;
				last;
			}
		}
		die "could not find base module $type_name for transform module $n"
		  if (!defined($type_proj));
	}

	my $pl_proj = undef;
	foreach my $proj (@{ $solution->{projects}->{'PLs'} })
	{
		if ($proj->{name} eq $pl_proj_name)
		{
			$pl_proj = $proj;
			last;
		}
	}
	die "could not find PL $pl_proj_name for transform module $n"
	  if (!defined($pl_proj));

	my $p = $solution->AddProject($n, 'dll', 'contrib', $n_src);
	for my $file (glob("$n_src/*.c"))
	{
		$p->AddFile($file);
	}
	$p->AddReference($postgres);

	# Add PL dependencies
	$p->AddIncludeDir($pl_src);
	$p->AddReference($pl_proj);
	$p->AddIncludeDir($pl_proj->{includes});
	foreach my $pl_lib (@{ $pl_proj->{libraries} })
	{
		$p->AddLibrary($pl_lib);
	}

	# Add base module dependencies
	if ($type_proj)
	{
		$p->AddIncludeDir($type_src);
		$p->AddIncludeDir($type_proj->{includes});
		foreach my $type_lib (@{ $type_proj->{libraries} })
		{
			$p->AddLibrary($type_lib);
		}
		$p->AddReference($type_proj);
	}

	return $p;
}

# Add a simple contrib project
sub AddContrib
{
	my $subdir = shift;
	my $n      = shift;
	my $mf     = Project::read_file("$subdir/$n/Makefile");

	if ($mf =~ /^MODULE_big\s*=\s*(.*)$/mg)
	{
		my $dn = $1;
		my $proj = $solution->AddProject($dn, 'dll', 'contrib', "$subdir/$n");
		$proj->AddReference($postgres);
		AdjustContribProj($proj);
	}
	elsif ($mf =~ /^MODULES\s*=\s*(.*)$/mg)
	{
		foreach my $mod (split /\s+/, $1)
		{
			my $proj =
			  $solution->AddProject($mod, 'dll', 'contrib', "$subdir/$n");
			my $filename = $mod . '.c';
			$proj->AddFile("$subdir/$n/$filename");
			$proj->AddReference($postgres);
			AdjustContribProj($proj);
		}
	}
	elsif ($mf =~ /^PROGRAM\s*=\s*(.*)$/mg)
	{
		my $proj = $solution->AddProject($1, 'exe', 'contrib', "$subdir/$n");
		AdjustContribProj($proj);
	}
	else
	{
		croak "Could not determine contrib module type for $n\n";
	}

	# Are there any output data files to build?
	GenerateContribSqlFiles($n, $mf);
	return;
}

sub GenerateContribSqlFiles
{
	my $n  = shift;
	my $mf = shift;
	$mf =~ s{\\\r?\n}{}g;
	if ($mf =~ /^DATA_built\s*=\s*(.*)$/mg)
	{
		my $l = $1;

		# Strip out $(addsuffix) rules
		if (index($l, '$(addsuffix ') >= 0)
		{
			my $pcount = 0;
			my $i;
			for ($i = index($l, '$(addsuffix ') + 12; $i < length($l); $i++)
			{
				$pcount++ if (substr($l, $i, 1) eq '(');
				$pcount-- if (substr($l, $i, 1) eq ')');
				last      if ($pcount < 0);
			}
			$l =
			  substr($l, 0, index($l, '$(addsuffix ')) . substr($l, $i + 1);
		}

		foreach my $d (split /\s+/, $l)
		{
			my $in  = "$d.in";
			my $out = "$d";

			if (Solution::IsNewer("contrib/$n/$out", "contrib/$n/$in"))
			{
				print "Building $out from $in (contrib/$n)...\n";
				my $cont = Project::read_file("contrib/$n/$in");
				my $dn   = $out;
				$dn =~ s/\.sql$//;
				$cont =~ s/MODULE_PATHNAME/\$libdir\/$dn/g;
				my $o;
				open($o, '>', "contrib/$n/$out")
				  || croak "Could not write to contrib/$n/$d";
				print $o $cont;
				close($o);
			}
		}
	}
	return;
}

sub AdjustContribProj
{
	my $proj = shift;
	AdjustModule(
		$proj,                    $contrib_defines,
		\@contrib_uselibpq,       \@contrib_uselibpgport,
		\@contrib_uselibpgcommon, $contrib_extralibs,
		$contrib_extrasource,     $contrib_extraincludes);
	return;
}

sub AdjustFrontendProj
{
	my $proj = shift;
	AdjustModule(
		$proj,                     $frontend_defines,
		\@frontend_uselibpq,       \@frontend_uselibpgport,
		\@frontend_uselibpgcommon, $frontend_extralibs,
		$frontend_extrasource,     $frontend_extraincludes);
	return;
}

sub AdjustModule
{
	my $proj                  = shift;
	my $module_defines        = shift;
	my $module_uselibpq       = shift;
	my $module_uselibpgport   = shift;
	my $module_uselibpgcommon = shift;
	my $module_extralibs      = shift;
	my $module_extrasource    = shift;
	my $module_extraincludes  = shift;
	my $n                     = $proj->{name};

	if ($module_defines->{$n})
	{
		foreach my $d ($module_defines->{$n})
		{
			$proj->AddDefine($d);
		}
	}
	if (grep { /^$n$/ } @{$module_uselibpq})
	{
		$proj->AddIncludeDir('src\interfaces\libpq');
		$proj->AddReference($libpq);
	}
	if (grep { /^$n$/ } @{$module_uselibpgport})
	{
		$proj->AddReference($libpgport);
	}
	if (grep { /^$n$/ } @{$module_uselibpgcommon})
	{
		$proj->AddReference($libpgcommon);
	}
	if ($module_extralibs->{$n})
	{
		foreach my $l (@{ $module_extralibs->{$n} })
		{
			$proj->AddLibrary($l);
		}
	}
	if ($module_extraincludes->{$n})
	{
		foreach my $i (@{ $module_extraincludes->{$n} })
		{
			$proj->AddIncludeDir($i);
		}
	}
	if ($module_extrasource->{$n})
	{
		foreach my $i (@{ $module_extrasource->{$n} })
		{
			print "Files $i\n";
			$proj->AddFile($i);
		}
	}
	return;
}

END
{
	unlink @unlink_on_exit;
}

1;<|MERGE_RESOLUTION|>--- conflicted
+++ resolved
@@ -118,12 +118,8 @@
 
 	our @pgcommonallfiles = qw(
 	  base64.c config_info.c controldata_utils.c exec.c file_perm.c ip.c
-<<<<<<< HEAD
-	  keywords.c md5.c zpq_stream.c pg_lzcompress.c pgfnames.c psprintf.c relpath.c rmtree.c
-=======
 	  keywords.c kwlookup.c link-canary.c md5.c
-	  pg_lzcompress.c pgfnames.c psprintf.c relpath.c rmtree.c
->>>>>>> a2b22d8e
+	  zpq_stream.c pg_lzcompress.c pgfnames.c psprintf.c relpath.c rmtree.c
 	  saslprep.c scram-common.c string.c unicode_norm.c username.c
 	  wait_error.c);
 
