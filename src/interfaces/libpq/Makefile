--- conflicted
+++ resolved
@@ -27,7 +27,6 @@
 # The MSVC build system scrapes OBJS from this file.  If you change any of
 # the conditional additions of files to OBJS, update Mkvcbuild.pm to match.
 
-<<<<<<< HEAD
 ifeq ($(with_zstd),yes)
 LIBS += -lzstd
 SHLIB_LINK += -lzstd
@@ -40,19 +39,13 @@
 
 # We can't use Makefile variables here because the MSVC build system scrapes
 # OBJS from this file.
-=======
->>>>>>> a2b22d8e
+
 OBJS=	fe-auth.o fe-auth-scram.o fe-connect.o fe-exec.o fe-misc.o fe-print.o fe-lobj.o \
 	fe-protocol2.o fe-protocol3.o pqexpbuffer.o fe-secure.o \
 	libpq-events.o
 
 # src/backend/utils/mb
 OBJS += encnames.o wchar.o
-<<<<<<< HEAD
-# src/common
-OBJS += base64.o ip.o md5.o scram-common.o saslprep.o unicode_norm.o zpq_stream.o
-=======
->>>>>>> a2b22d8e
 
 ifeq ($(with_openssl),yes)
 OBJS += fe-secure-openssl.o fe-secure-common.o
@@ -106,15 +99,6 @@
 # Instead, symlink the source files in here and build our own object files.
 # When you add a file here, remember to add it in the "clean" target below.
 
-<<<<<<< HEAD
-chklocale.c crypt.c erand48.c getaddrinfo.c getpeereid.c inet_aton.c inet_net_ntop.c noblock.c open.c system.c pgsleep.c pg_strong_random.c pgstrcasecmp.c pqsignal.c snprintf.c strerror.c strlcpy.c strnlen.c thread.c win32error.c win32setlocale.c: % : $(top_srcdir)/src/port/%
-	rm -f $@ && $(LN_S) $< .
-
-ip.c md5.c base64.c scram-common.c sha2.c sha2_openssl.c saslprep.c unicode_norm.c zpq_stream.c: % : $(top_srcdir)/src/common/%
-	rm -f $@ && $(LN_S) $< .
-
-=======
->>>>>>> a2b22d8e
 encnames.c wchar.c: % : $(backend_src)/utils/mb/%
 	rm -f $@ && $(LN_S) $< .
 
@@ -161,13 +145,7 @@
 	rm -f $(OBJS) pthread.h libpq.rc
 # Might be left over from a Win32 client-only build
 	rm -f pg_config_paths.h
-<<<<<<< HEAD
-# Remove files we (may have) symlinked in from src/port and other places
-	rm -f chklocale.c crypt.c erand48.c getaddrinfo.c getpeereid.c inet_aton.c inet_net_ntop.c noblock.c open.c system.c pgsleep.c pg_strong_random.c pgstrcasecmp.c pqsignal.c snprintf.c strerror.c strlcpy.c strnlen.c thread.c win32error.c win32setlocale.c
-	rm -f ip.c md5.c base64.c scram-common.c sha2.c sha2_openssl.c saslprep.c unicode_norm.c zpq_stream.c
-=======
 # Remove files we (may have) symlinked in from other places
->>>>>>> a2b22d8e
 	rm -f encnames.c wchar.c
 
 maintainer-clean: distclean maintainer-clean-lib
