--- conflicted
+++ resolved
@@ -111,11 +111,7 @@
 # NB: temp.sql does a reconnect which transiently uses 2 connections,
 # so keep this parallel group to at most 19 tests
 # ----------
-<<<<<<< HEAD
-test: plancache limit plpgsql copy2 temp domain rangefuncs prepare autoprepare without_oid conversion truncate alter_table sequence polymorphism rowtypes returning largeobject with xml
-=======
-test: plancache limit plpgsql copy2 temp domain rangefuncs prepare conversion truncate alter_table sequence polymorphism rowtypes returning largeobject with xml
->>>>>>> bcf3f00b
+test: plancache limit plpgsql copy2 temp domain rangefuncs prepare autoprepare conversion truncate alter_table sequence polymorphism rowtypes returning largeobject with xml
 
 # ----------
 # Another group of parallel tests
